--- conflicted
+++ resolved
@@ -5,24 +5,10 @@
 pandas>=1.3.0
 
 # Neural network and simulation
-<<<<<<< HEAD
-brainpy>=2.0.0
-jax>=0.3.0
-jaxopt>=0.5.0
-
-# Utilities
-tqdm>=4.62.0
-psutil>=5.8.0
-
-# Optional: For Jupyter notebook support (if needed)
-# jupyter>=1.0.0
-# ipykernel>=6.0.0 
-=======
 #brainpy>=2.0.0
 #jax>=0.3.0
 #jaxopt>=0.5.0
 
 # Utilities
 tqdm>=4.62.0
-psutil>=5.8.0
->>>>>>> 6a15f414
+psutil>=5.8.0